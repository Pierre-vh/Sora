//===--- Decl.cpp -----------------------------------------------*- C++ -*-===//
// Part of the Sora project, licensed under the MIT license.
// See LICENSE.txt in the project root for license information.
//
// Copyright (c) 2019 Pierre van Houtryve
//===----------------------------------------------------------------------===//

#include "Sora/AST/Decl.hpp"
#include "ASTNodeLoc.hpp"
#include "Sora/AST/ASTContext.hpp"
#include "Sora/AST/Expr.hpp"
#include "Sora/AST/Pattern.hpp"
#include "Sora/AST/SourceFile.hpp"
#include "Sora/AST/Stmt.hpp"

using namespace sora;

/// Check that all declarations are trivially destructible. This is needed
/// because, as they are allocated in the ASTContext's arenas, their destructors
/// are never called.
#define DECL(ID, PARENT)                                                       \
  static_assert(std::is_trivially_destructible<ID##Decl>::value,               \
                #ID "Decl is not trivially destructible.");
#include "Sora/AST/DeclNodes.def"

void *Decl::operator new(size_t size, ASTContext &ctxt, unsigned align) {
  return ctxt.allocate(size, align, ASTAllocatorKind::Permanent);
}

SourceFile &Decl::getSourceFile() const {
<<<<<<< HEAD
  const Decl *cur = this;
  // Keep going while we have a valid parent.
  while (DeclParent parent = cur->getParent()) {
    // If we have a SourceFile as parent, we can stop.
    if (SourceFile *sf = parent.dyn_cast<SourceFile *>())
=======
  DeclContext *cur = getDeclContext();
  while (cur) {
    if (auto sf = dyn_cast<SourceFile>(cur))
>>>>>>> f51734a8
      return *sf;
    cur = cur->getParent();
  }
  llvm_unreachable("ill-formed declaration parent chain");
}

ASTContext &Decl::getASTContext() const { return getSourceFile().astContext; }

DiagnosticEngine &Decl::getDiagnosticEngine() const {
  return getASTContext().diagEngine;
}

bool Decl::isLocal() const {
  /// FIXME: Not ideal to return false when no DeclContexti is present.
  if (auto dc = getDeclContext())
    return dc->isLocalContext();
  return false;
}

SourceLoc Decl::getBegLoc() const {
  switch (getKind()) {
  default:
    llvm_unreachable("unknown DeclKind");
#define DECL(ID, PARENT)                                                       \
  case DeclKind::ID:                                                           \
    return ASTNodeLoc<Decl, ID##Decl>::getBegLoc(cast<ID##Decl>(this));
#include "Sora/AST/DeclNodes.def"
  }
}

SourceLoc Decl::getEndLoc() const {
  switch (getKind()) {
  default:
    llvm_unreachable("unknown DeclKind");
#define DECL(ID, PARENT)                                                       \
  case DeclKind::ID:                                                           \
    return ASTNodeLoc<Decl, ID##Decl>::getEndLoc(cast<ID##Decl>(this));
#include "Sora/AST/DeclNodes.def"
  }
}

SourceLoc Decl::getLoc() const {
  switch (getKind()) {
  default:
    llvm_unreachable("unknown DeclKind");
#define DECL(ID, PARENT)                                                       \
  case DeclKind::ID:                                                           \
    return ASTNodeLoc<Decl, ID##Decl>::getLoc(cast<ID##Decl>(this));
#include "Sora/AST/DeclNodes.def"
  }
}

SourceRange Decl::getSourceRange() const {
  switch (getKind()) {
  default:
    llvm_unreachable("unknown DeclKind");
#define DECL(ID, PARENT)                                                       \
  case DeclKind::ID:                                                           \
    return ASTNodeLoc<Decl, ID##Decl>::getSourceRange(cast<ID##Decl>(this));
#include "Sora/AST/DeclNodes.def"
  }
}

Type ValueDecl::getValueType() const {
  switch (getKind()) {
  default:
    llvm_unreachable("unknown ValueDecl kind");
#define VALUE_DECL(ID, PARENT)                                                 \
  case DeclKind::ID:                                                           \
    return cast<ID##Decl>(this)->getValueType();
#include "Sora/AST/DeclNodes.def"
  }
}

ParamList::ParamList(SourceLoc lParenLoc, ArrayRef<ParamDecl *> params,
                     SourceLoc rParenloc)
    : lParenLoc(lParenLoc), rParenloc(rParenloc), numParams(params.size()) {
  std::uninitialized_copy(params.begin(), params.end(),
                          getTrailingObjects<ParamDecl *>());
}

ParamList *ParamList::create(ASTContext &ctxt, SourceLoc lParenLoc,
                             ArrayRef<ParamDecl *> params,
                             SourceLoc rParenLoc) {
  // Need manual memory allocation here because of trailing objects.
  auto size = totalSizeToAlloc<ParamDecl *>(params.size());
  void *mem = ctxt.allocate(size, alignof(ParamList));
  return new (mem) ParamList(lParenLoc, params, rParenLoc);
}

SourceLoc ParamDecl::getBegLoc() const { return getIdentifierLoc(); }

SourceLoc ParamDecl::getEndLoc() const { return tyLoc.getEndLoc(); }

SourceLoc FuncDecl::getBegLoc() const { return funcLoc; }

SourceLoc FuncDecl::getEndLoc() const { return body->getEndLoc(); }

SourceLoc LetDecl::getBegLoc() const { return letLoc; }

SourceLoc LetDecl::getEndLoc() const {
  if (hasInitializer())
    return getInitializer()->getEndLoc();
  return getPattern()->getEndLoc();
<<<<<<< HEAD
=======
}

LetDecl *LetDecl::create(ASTContext &ctxt, DeclContext *declContext,
                         SourceLoc letLoc, Pattern *pattern, SourceLoc equalLoc,
                         Expr *init) {
  // Need manual memory allocation here because of trailing objects.
  auto size = totalSizeToAlloc<SourceLoc, Expr *>(init ? 1 : 0, init ? 1 : 0);
  void *mem = ctxt.allocate(size, alignof(LetDecl));
  return new (mem) LetDecl(declContext, letLoc, pattern, equalLoc, init);
}

Decl *DeclContext::getAsDecl() {
  switch (getDeclContextKind()) {
  case DeclContextKind::FuncDecl:
    return cast<FuncDecl>(this);
  default:
    return nullptr;
  }
>>>>>>> f51734a8
}<|MERGE_RESOLUTION|>--- conflicted
+++ resolved
@@ -28,17 +28,11 @@
 }
 
 SourceFile &Decl::getSourceFile() const {
-<<<<<<< HEAD
   const Decl *cur = this;
   // Keep going while we have a valid parent.
   while (DeclParent parent = cur->getParent()) {
     // If we have a SourceFile as parent, we can stop.
     if (SourceFile *sf = parent.dyn_cast<SourceFile *>())
-=======
-  DeclContext *cur = getDeclContext();
-  while (cur) {
-    if (auto sf = dyn_cast<SourceFile>(cur))
->>>>>>> f51734a8
       return *sf;
     cur = cur->getParent();
   }
@@ -143,25 +137,4 @@
   if (hasInitializer())
     return getInitializer()->getEndLoc();
   return getPattern()->getEndLoc();
-<<<<<<< HEAD
-=======
-}
-
-LetDecl *LetDecl::create(ASTContext &ctxt, DeclContext *declContext,
-                         SourceLoc letLoc, Pattern *pattern, SourceLoc equalLoc,
-                         Expr *init) {
-  // Need manual memory allocation here because of trailing objects.
-  auto size = totalSizeToAlloc<SourceLoc, Expr *>(init ? 1 : 0, init ? 1 : 0);
-  void *mem = ctxt.allocate(size, alignof(LetDecl));
-  return new (mem) LetDecl(declContext, letLoc, pattern, equalLoc, init);
-}
-
-Decl *DeclContext::getAsDecl() {
-  switch (getDeclContextKind()) {
-  case DeclContextKind::FuncDecl:
-    return cast<FuncDecl>(this);
-  default:
-    return nullptr;
-  }
->>>>>>> f51734a8
 }