--- conflicted
+++ resolved
@@ -65,12 +65,8 @@
     return mem;
   }
 
-<<<<<<< HEAD
-  Decl(DeclKind kind, DeclParent parent) : parent(parent), kind(kind) {}
-=======
   Decl(DeclKind kind, DeclContext *declContext)
       : kind(kind), declContext(declContext) {}
->>>>>>> f51734a8
 
 public:
   // Publicly allow allocation of declaration using the ASTContext.
@@ -105,11 +101,6 @@
   const DeclContext *getAsDeclContext() const {
     return dyn_cast<DeclContext>(this);
   }
-
-  /// Traverse this Decl using \p walker.
-  /// \returns true if the walk completed successfully, false if it ended
-  /// prematurely.
-  bool walk(ASTWalker &walker);
 
   /// Dumps this declaration to \p out
   /// TODO: Remove srcMgr once we get access to ASTContext from all decls
@@ -324,17 +315,10 @@
   TypeLoc returnTypeLoc;
 
 public:
-<<<<<<< HEAD
-  FuncDecl(DeclParent parent, SourceLoc funcLoc, SourceLoc identLoc,
-           Identifier ident, ParamList *params, TypeLoc returnTypeLoc)
-      : ValueDecl(DeclKind::Func, parent, identLoc, ident), funcLoc(funcLoc),
-        paramList(params), returnTypeLoc(returnTypeLoc) {}
-=======
   FuncDecl(DeclContext *declContext, SourceLoc funcLoc, SourceLoc identLoc,
            Identifier ident)
       : ValueDecl(DeclKind::Func, declContext, identLoc, ident),
         DeclContext(DeclContextKind::FuncDecl, declContext), funcLoc(funcLoc) {}
->>>>>>> f51734a8
 
   BlockStmt *getBody() const { return body; }
   void setBody(BlockStmt *body) { this->body = body; }
@@ -379,34 +363,10 @@
 ///   a : i64
 ///   mut a
 /// \endverbatim
-<<<<<<< HEAD
 class PatternBindingDecl : public Decl {
   Pattern *pattern = nullptr;
   SourceLoc equalLoc;
   Expr *init = nullptr;
-=======
-///
-/// As an implementation detail, the SourceLoc of the "=" and the Expr*
-/// pointer are trail-allocated in order to optimize storage for
-/// declarations that don't have an initializer. This means that all
-/// derived classes must privately inherit from
-/// PatternBindingDeclTrailingObjects and use static factory methods. The
-/// derived class don't need to implement numTrailingObjects or interact
-/// with their trailing objects, but they do need to friend both
-/// PatternBindingDeclTrailingObjects and PatternBindingDecl.
-class PatternBindingDecl
-    : public Decl,
-      private llvm::trailing_objects_internal::TrailingObjectsBase {
-  /// The Pattern* + a flag indicating if we have an initializer or not.
-  llvm::PointerIntPair<Pattern *, 1, bool> patternAndHasInit;
-
-  template <typename Type> Type *getDerivedTrailingObjects();
-
-  template <typename Type> const Type *getDerivedTrailingObjects() const {
-    return const_cast<PatternBindingDecl *>(this)
-        ->getDerivedTrailingObjects<Type>();
-  }
->>>>>>> f51734a8
 
 protected:
   /// Creates A PBD.
@@ -414,16 +374,7 @@
   /// Please note that if init is nullptr, \p equalLoc will not be stored.
   PatternBindingDecl(DeclKind kind, DeclContext *declContext, Pattern *pattern,
                      SourceLoc equalLoc = SourceLoc(), Expr *init = nullptr)
-<<<<<<< HEAD
       : Decl(kind, parent), pattern(pattern), equalLoc(equalLoc), init(init) {}
-=======
-      : Decl(kind, declContext), patternAndHasInit(pattern, init != nullptr) {
-    if (hasInitializer()) {
-      *getDerivedTrailingObjects<SourceLoc>() = equalLoc;
-      *getDerivedTrailingObjects<Expr *>() = init;
-    }
-  }
->>>>>>> f51734a8
 
 public:
   Expr *getInitializer() const { return init; }
@@ -446,30 +397,12 @@
 class LetDecl final : public PatternBindingDecl {
   SourceLoc letLoc;
 
-<<<<<<< HEAD
 public:
   LetDecl(DeclParent parent, SourceLoc letLoc, Pattern *pattern,
           SourceLoc equalLoc = SourceLoc(), Expr *init = nullptr)
       : PatternBindingDecl(DeclKind::Let, parent, pattern, equalLoc, init),
         letLoc(letLoc) {}
 
-=======
-  LetDecl(DeclContext *declContext, SourceLoc letLoc, Pattern *pattern,
-          SourceLoc equalLoc, Expr *init)
-      : PatternBindingDecl(DeclKind::Let, declContext, pattern, equalLoc, init),
-        letLoc(letLoc) {}
-
-public:
-  /// Creates a "let" declaration.
-  /// If it has an initializer, \p init must not be nullptr.
-  /// If it doesn't have one, both equalLoc and init can be left empty.
-  /// Please note that if init is nullptr, \p equalLoc will not be stored.
-  static LetDecl *create(ASTContext &ctxt, DeclContext *declContext,
-                         SourceLoc letLoc, Pattern *pattern,
-                         SourceLoc equalLoc = SourceLoc(),
-                         Expr *init = nullptr);
-
->>>>>>> f51734a8
   SourceLoc getLetLoc() const { return letLoc; }
 
   SourceLoc getBegLoc() const;
